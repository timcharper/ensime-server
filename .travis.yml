--- conflicted
+++ resolved
@@ -5,16 +5,12 @@
 #- oraclejdk7
 #- oraclejdk8
 scala:
-<<<<<<< HEAD
-- 2.10.4
-=======
 - 2.11.2
 before_install:
   - sudo apt-get update -qq
   - sudo apt-get install -y openjdk-6-source
 install:
 - ./.travis-cache.sh
->>>>>>> ce335ecc
 script:
 - sbt ++$TRAVIS_SCALA_VERSION clean test
 - ./.check-diff.sh
